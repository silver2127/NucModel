--- conflicted
+++ resolved
@@ -74,21 +74,3 @@
 python plant.py --params plant_templates/vogtle.json
 ```
 
-<<<<<<< HEAD
-A variety of parameter sets are available for comparing different plant
-designs. Some examples include:
-
-```
-akkuyu.json              hinkley_point_c.json  nuscale_smr.json
-ap1000_nth.json          generic_amr_htgr.json plex_pwr.json
-barakah.json             generic_pwr_1970s.json shin_kori_apr1400.json
-darlington_refurb.json   generic_smr.json       vogtle.json
-flamanville3.json
-```
-
-Use any of these with the `--params` flag to explore how different projects
-affect the model outputs.
-=======
-Current templates include `vogtle.json`, `generic_pwr_1970s.json`, and
-`generic_smr.json` for comparing different plant designs.
->>>>>>> 1e176f89
